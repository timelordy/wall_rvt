using System;
using System.Collections.Generic;
using System.Globalization;
using System.Linq;
using System.Text;
using Autodesk.Revit.Attributes;
using Autodesk.Revit.DB;
using Autodesk.Revit.Exceptions;
using Autodesk.Revit.UI;
using Autodesk.Revit.UI.Selection;
using RevitOperationCanceledException = Autodesk.Revit.Exceptions.OperationCanceledException;

namespace WallRvt.Scripts
{
    /// <summary>
    /// Команда, разбивающая выбранные многослойные стены на отдельные стены по слоям.
    /// </summary>
    /// <remarks>
    /// Логика команды разбита на небольшие методы, чтобы облегчить расширение —
    /// например, для добавления фильтрации типов стен или предварительного просмотра результата.
    /// </remarks>
    [Transaction(TransactionMode.Manual)]
    [Regeneration(RegenerationOption.Manual)]
    public class WallLayerSplitter : IExternalCommand
    {
        private readonly Dictionary<string, ElementId> _layerTypeCache = new Dictionary<string, ElementId>();

        /// <inheritdoc />
        public Result Execute(ExternalCommandData commandData, ref string message, ElementSet elements)
        {
            UIDocument uiDocument = commandData.Application.ActiveUIDocument;
            if (uiDocument == null)
            {
                message = "Не удалось получить активный документ.";
                return Result.Failed;
            }

            Document document = uiDocument.Document;
            try
            {
                IList<Wall> targetWalls = CollectTargetWalls(uiDocument).ToList();
                if (!targetWalls.Any())
                {
                    const string noWallsMessage = "Выберите хотя бы одну стену с несколькими слоями.";
                    TaskDialog.Show("Разделение слоев стен", noWallsMessage);
                    message = noWallsMessage;
                    return Result.Cancelled;
                }

                IList<WallSplitResult> splitResults = new List<WallSplitResult>();

                using (TransactionGroup transactionGroup = new TransactionGroup(document, "Разделение слоёв стен"))
                {
                    transactionGroup.Start();

                    try
                    {
                        using (Transaction transaction = new Transaction(document, "Создание стен по слоям"))
                        {
                            transaction.Start();

                            foreach (Wall wall in targetWalls)
                            {
                                if (!IsWallTypeAccepted(wall.WallType))
                                {
                                    continue;
                                }

                                WallSplitResult result = SplitWall(document, wall);
                                if (result != null)
                                {
                                    splitResults.Add(result);
                                }
                            }

                            if (!splitResults.Any())
                            {
                                const string nothingProcessed = "Ни одна из выбранных стен не подошла для разделения.";
                                TaskDialog.Show("Разделение слоев стен", nothingProcessed);
                                transaction.RollBack();
                                transactionGroup.RollBack();
                                message = nothingProcessed;
                                return Result.Cancelled;
                            }

                            transaction.Commit();
                        }

                        transactionGroup.Assimilate();
                    }
                    catch (Exception ex)
                    {
                        transactionGroup.RollBack();
                        message = ex.Message;
                        TaskDialog.Show("Разделение слоев стен", $"Ошибка: {ex.Message}");
                        return Result.Failed;
                    }
                }

                ShowSummary(splitResults);
                return Result.Succeeded;
            }
            catch (Exception ex) when (ex is RevitOperationCanceledException || ex is System.OperationCanceledException)
            {
                message = "Выбор объектов отменён пользователем.";
                return Result.Cancelled;
            }
            catch (Exception ex)
            {
                message = ex.Message;
                TaskDialog.Show("Разделение слоев стен", $"Ошибка: {ex.Message}");
                return Result.Failed;
            }
        }

        /// <summary>
        /// Собирает список стен, подходящих для разделения.
        /// </summary>
        /// <param name="uiDocument">Активный документ Revit.</param>
        /// <returns>Перечень выбранных стен.</returns>
        /// <remarks>
        /// Метод сначала пытается использовать текущее выделение.
        /// Если оно пустое, пользователю предлагается выбрать стены вручную.
        /// </remarks>
        protected virtual IEnumerable<Wall> CollectTargetWalls(UIDocument uiDocument)
        {
            Selection selection = uiDocument.Selection;
            Document document = uiDocument.Document;
            IList<ElementId> selectedIds = selection.GetElementIds().ToList();
            IList<Wall> walls = new List<Wall>();

            if (selectedIds.Any())
            {
                foreach (ElementId id in selectedIds)
                {
                    if (document.GetElement(id) is Wall wall && HasMultipleLayers(wall))
                    {
                        walls.Add(wall);
                    }
                }
            }

            if (walls.Any())
            {
                return walls;
            }

            IList<Reference> pickedReferences = selection.PickObjects(ObjectType.Element, new WallSelectionFilter(),
                "Выберите стены для разделения");

            foreach (Reference reference in pickedReferences)
            {
                if (document.GetElement(reference.ElementId) is Wall wall && HasMultipleLayers(wall))
                {
                    walls.Add(wall);
                }
            }

            return walls;
        }

        /// <summary>
        /// Определяет, подходит ли тип стены для обработки.
        /// </summary>
        /// <param name="wallType">Тип стены.</param>
        /// <returns>Возвращает true, если тип разрешён, иначе false.</returns>
        /// <remarks>
        /// Метод оставлен виртуальным, чтобы потом можно было реализовать фильтрацию конкретных типов стен.
        /// </remarks>
        protected virtual bool IsWallTypeAccepted(WallType wallType) => wallType != null;

        private WallSplitResult SplitWall(Document document, Wall wall)
        {
            CompoundStructure structure = wall.WallType.GetCompoundStructure();
            if (structure == null || structure.LayerCount <= 1)
            {
                return null;
            }

            LocationCurve locationCurve = wall.Location as LocationCurve;
            if (locationCurve == null)
            {
                return null;
            }

            IList<ElementId> createdWalls = new List<ElementId>();
            Curve baseCurve = locationCurve.Curve;
            XYZ wallOrientation = wall.Orientation;
            double orientationLength = wallOrientation.GetLength();
            wallOrientation = orientationLength > 1e-9 ? wallOrientation.Normalize() : XYZ.BasisY;

            ElementId baseLevelId = wall.get_Parameter(BuiltInParameter.WALL_BASE_CONSTRAINT).AsElementId();
            double baseOffset = wall.get_Parameter(BuiltInParameter.WALL_BASE_OFFSET).AsDouble();
            ElementId topConstraintId = wall.get_Parameter(BuiltInParameter.WALL_HEIGHT_TYPE).AsElementId();
            double topOffset = wall.get_Parameter(BuiltInParameter.WALL_TOP_OFFSET).AsDouble();
            double unconnectedHeight = wall.get_Parameter(BuiltInParameter.WALL_USER_HEIGHT_PARAM).AsDouble();
            bool isStructural = wall.get_Parameter(BuiltInParameter.WALL_STRUCTURAL_SIGNIFICANT).AsInteger() == 1;
            int locationLine = wall.get_Parameter(BuiltInParameter.WALL_KEY_REF_PARAM).AsInteger();

            IList<CompoundStructureLayer> layers = structure.GetLayers();
            WallLocationReference wallLocationLine = ResolveWallLocationLine(locationLine);
            double totalThickness = CalculateTotalThickness(layers);
            double exteriorFaceOffset = totalThickness / 2.0;
            double referenceOffset = CalculateReferenceOffset(structure, layers, wallLocationLine, exteriorFaceOffset);
            WallType baseWallType = wall.WallType;
            if (baseWallType == null)
            {
                TaskDialog.Show("Wall Layer Splitter Error", "Не удалось определить тип исходной стены.");
                return null;
            }

            const double offsetTolerance = 1e-9;

            for (int index = 0; index < layers.Count; index++)
            {
                CompoundStructureLayer layer = layers[index];
                if (layer.Width <= 0)
                {
                    continue;
                }

                try
                {
<<<<<<< HEAD
                    double layerCenterOffset = CalculateLayerCenterOffset(layers, index, exteriorFaceOffset);
                    double totalOffset = referenceOffset + layerCenterOffset;
                    XYZ translation = wallOrientation.Multiply(totalOffset);
                    Curve offsetCurve = baseCurve.CreateTransformed(Transform.CreateTranslation(translation));

                    bool layerFlipped = wall.Flipped;
                    if (Math.Abs(totalOffset) > offsetTolerance && totalOffset < 0)
                    {
                        layerFlipped = !layerFlipped;
                    }

                    // Use the basic wall type for all layers - simple and safe
                    Wall newWall = Wall.Create(document, offsetCurve, basicWallType.Id, baseLevelId,
                        unconnectedHeight, baseOffset, layerFlipped, isStructural);
=======
                    WallType layerType = GetOrCreateLayerType(document, baseWallType, layer, index);
                    CompoundStructure layerStructure = layerType.GetCompoundStructure();
                    if (layerStructure == null || layerStructure.LayerCount != 1)
                    {
                        TaskDialog.Show("Wall Layer Splitter Warning",
                            $"Тип '{layerType.Name}' имеет {layerStructure?.LayerCount ?? 0} слоёв вместо одного.");
                        continue;
                    }
>>>>>>> c37b23ad

                    Wall newWall = CreateWallFromLayer(document, baseCurve, layerType, baseLevelId, baseOffset,
                        topConstraintId, topOffset, unconnectedHeight, wall.Flipped, isStructural, locationLine);

                    if (newWall == null)
                    {
                        continue;
                    }

                    if (newWall.WallType.Id != layerType.Id)
                    {
                        newWall.ChangeTypeId(layerType.Id);
                    }

                    CopyInstanceParameters(wall, newWall);
                    createdWalls.Add(newWall.Id);
                }
                catch (Exception ex)
                {
                    // Just skip this layer and continue
                    TaskDialog.Show("Wall Layer Splitter Warning",
                        $"Skipped layer {index + 1}: {ex.Message}");
                }
            }

            // Successfully created all layer walls - no need to delete the original
            TaskDialog.Show("Wall Layer Splitter",
                $"Successfully split wall into {createdWalls.Count} individual layer walls.\n\n" +
                $"Original wall ID: {wall.Id.IntegerValue}\n" +
                $"New layer walls created: {createdWalls.Count}\n\n" +
                "All walls are now placed at the same location. You can manually delete the original composite wall if desired.");

            return new WallSplitResult(wall.Id, createdWalls);
        }


        private static string BuildLayerTypeKey(ElementId baseTypeId, CompoundStructureLayer layer, int index)
        {
            return string.Join("_", baseTypeId.IntegerValue, index, layer.Function,
                layer.MaterialId.IntegerValue, layer.Width.ToString("F6", CultureInfo.InvariantCulture));
        }

        /// <summary>
        /// Получает уже созданный тип стены для слоя или создаёт новый.
        /// </summary>
        private WallType GetOrCreateLayerType(Document document, WallType baseType, CompoundStructureLayer layer, int index)
        {
            string cacheKey = BuildLayerTypeKey(baseType.Id, layer, index);
            if (_layerTypeCache.TryGetValue(cacheKey, out ElementId cachedTypeId))
            {
                if (document.GetElement(cachedTypeId) is WallType cachedType)
                {
                    return cachedType;
                }

                _layerTypeCache.Remove(cacheKey);
            }

            string typeName = BuildLayerTypeName(baseType, layer, index);
            WallType existingType = new FilteredElementCollector(document)
                .OfClass(typeof(WallType))
                .Cast<WallType>()
                .FirstOrDefault(t => string.Equals(t.Name, typeName, StringComparison.OrdinalIgnoreCase));

            if (existingType != null)
            {
                _layerTypeCache[cacheKey] = existingType.Id;
                return existingType;
            }

            WallType duplicatedType = (WallType)baseType.Duplicate(typeName);
            CompoundStructure newStructure = duplicatedType.GetCompoundStructure();
            IList<CompoundStructureLayer> newLayers = new List<CompoundStructureLayer>
            {
                new CompoundStructureLayer(layer.Width, layer.Function, layer.MaterialId)
            };

            newStructure.SetLayers(newLayers);
            duplicatedType.SetCompoundStructure(newStructure);
            SetStructuralMaterial(duplicatedType, layer.MaterialId);

            _layerTypeCache[cacheKey] = duplicatedType.Id;
            return duplicatedType;
        }

        private static double CalculateTotalThickness(IEnumerable<CompoundStructureLayer> layers)
        {
            double total = 0;
            foreach (CompoundStructureLayer layer in layers)
            {
                total += layer.Width;
            }

            return total;
        }

        private static double CalculateLayerCenterOffset(IList<CompoundStructureLayer> layers, int layerIndex, double exteriorFaceOffset)
        {
            double cumulative = 0;
            for (int i = 0; i < layerIndex; i++)
            {
                cumulative += layers[i].Width;
            }

            double centerFromExteriorFace = cumulative + layers[layerIndex].Width / 2.0;
            return exteriorFaceOffset - centerFromExteriorFace;
        }

        private static double CalculateReferenceOffset(CompoundStructure structure, IList<CompoundStructureLayer> layers,
            WallLocationReference wallLocationLine, double exteriorFaceOffset)
        {
            switch (wallLocationLine)
            {
                case WallLocationReference.WallCenterline:
                    return 0;
                case WallLocationReference.FinishFaceExterior:
                    return exteriorFaceOffset;
                case WallLocationReference.FinishFaceInterior:
                    return -exteriorFaceOffset;
                case WallLocationReference.CoreFaceExterior:
                    return CalculateCoreFaceExteriorOffset(structure, layers, exteriorFaceOffset);
                case WallLocationReference.CoreFaceInterior:
                    return CalculateCoreFaceInteriorOffset(structure, layers, exteriorFaceOffset);
                case WallLocationReference.CoreCenterline:
                    return CalculateCoreCenterlineOffset(structure, layers, exteriorFaceOffset);
                default:
                    return 0;
            }
        }

        private static double CalculateCoreFaceExteriorOffset(CompoundStructure structure, IList<CompoundStructureLayer> layers,
            double exteriorFaceOffset)
        {
            if (!TryGetCoreThicknesses(structure, layers, out double exteriorThickness, out _, out _))
            {
                return 0;
            }

            return exteriorFaceOffset - exteriorThickness;
        }

        private static double CalculateCoreFaceInteriorOffset(CompoundStructure structure, IList<CompoundStructureLayer> layers,
            double exteriorFaceOffset)
        {
            if (!TryGetCoreThicknesses(structure, layers, out _, out _, out double interiorThickness))
            {
                return 0;
            }

            return -exteriorFaceOffset + interiorThickness;
        }

        private static double CalculateCoreCenterlineOffset(CompoundStructure structure, IList<CompoundStructureLayer> layers,
            double exteriorFaceOffset)
        {
            if (!TryGetCoreThicknesses(structure, layers, out double exteriorThickness, out double coreThickness, out _))
            {
                return 0;
            }

            return exteriorFaceOffset - (exteriorThickness + coreThickness / 2.0);
        }

        private static bool TryGetCoreThicknesses(CompoundStructure structure, IList<CompoundStructureLayer> layers,
            out double exteriorThickness, out double coreThickness, out double interiorThickness)
        {
            exteriorThickness = 0;
            coreThickness = 0;
            interiorThickness = 0;

            int firstCore = structure.GetFirstCoreLayerIndex();
            int lastCore = structure.GetLastCoreLayerIndex();
            if (firstCore < 0 || lastCore < 0 || lastCore < firstCore)
            {
                return false;
            }

            for (int i = 0; i < layers.Count; i++)
            {
                double width = layers[i].Width;
                if (i < firstCore)
                {
                    exteriorThickness += width;
                }
                else if (i > lastCore)
                {
                    interiorThickness += width;
                }
                else
                {
                    coreThickness += width;
                }
            }

            return true;
        }

        private static WallLocationReference ResolveWallLocationLine(int parameterValue)
        {
            return Enum.IsDefined(typeof(WallLocationReference), parameterValue)
                ? (WallLocationReference)parameterValue
                : WallLocationReference.WallCenterline;
        }

        private enum WallLocationReference
        {
            WallCenterline = 0,
            CoreCenterline = 1,
            FinishFaceExterior = 2,
            FinishFaceInterior = 3,
            CoreFaceExterior = 4,
            CoreFaceInterior = 5
        }

        private static void SetStructuralMaterial(WallType wallType, ElementId materialId)
        {
            Parameter structuralMaterialParam = wallType.get_Parameter(BuiltInParameter.STRUCTURAL_MATERIAL_PARAM);
            if (materialId == ElementId.InvalidElementId)
            {
                return;
            }

            TrySetParameter(structuralMaterialParam, () => structuralMaterialParam.Set(materialId));
        }

        private static string BuildLayerTypeName(WallType baseType, CompoundStructureLayer layer, int index)
        {
            string materialName = "Без материала";
            if (layer.MaterialId != ElementId.InvalidElementId)
            {
                Material material = baseType.Document.GetElement(layer.MaterialId) as Material;
                if (material != null)
                {
                    materialName = material.Name;
                }
            }

            const double millimetersPerFoot = 304.8;
            double widthMillimeters = layer.Width * millimetersPerFoot;
            string function = layer.Function.ToString();

            string baseTypeName = SanitizeNameComponent(baseType.Name);
            string layerDescriptor = $"Слой {index + 1}";
            string functionName = SanitizeNameComponent(function);
            string materialDisplayName = SanitizeNameComponent(materialName);
            string widthDisplay = $"{widthMillimeters:F0}мм";

            return string.Join(" - ", new[]
            {
                baseTypeName,
                layerDescriptor,
                functionName,
                materialDisplayName,
                widthDisplay
            }.Where(part => !string.IsNullOrWhiteSpace(part)));
        }

        private static readonly char[] InvalidNameCharacters =
        {
            ':', ';', '{', '}', '[', ']', '|', '\\', '/', '<', '>', '?', '*', '"'
        };

        private static string SanitizeNameComponent(string value)
        {
            if (string.IsNullOrWhiteSpace(value))
            {
                return string.Empty;
            }

            StringBuilder builder = new StringBuilder(value.Length);
            foreach (char ch in value)
            {
                builder.Append(InvalidNameCharacters.Contains(ch) ? '_' : ch);
            }

            return builder.ToString().Trim();
        }

        private Wall CreateWallFromLayer(Document document, Curve curve, WallType wallType, ElementId baseLevelId,
            double baseOffset, ElementId topConstraintId, double topOffset, double unconnectedHeight, bool flipped,
            bool structural, int locationLine)
        {
            Wall newWall = Wall.Create(document, curve, wallType.Id, baseLevelId, unconnectedHeight, baseOffset, flipped, structural);

            Parameter topConstraintParam = newWall.get_Parameter(BuiltInParameter.WALL_HEIGHT_TYPE);
            if (topConstraintId != ElementId.InvalidElementId)
            {
                TrySetParameter(topConstraintParam, () => topConstraintParam.Set(topConstraintId));
            }
            else
            {
                Parameter unconnectedHeightParam = newWall.get_Parameter(BuiltInParameter.WALL_USER_HEIGHT_PARAM);
                TrySetParameter(unconnectedHeightParam, () => unconnectedHeightParam.Set(unconnectedHeight));
            }

            Parameter topOffsetParam = newWall.get_Parameter(BuiltInParameter.WALL_TOP_OFFSET);
            TrySetParameter(topOffsetParam, () => topOffsetParam.Set(topOffset));

            Parameter baseOffsetParam = newWall.get_Parameter(BuiltInParameter.WALL_BASE_OFFSET);
            TrySetParameter(baseOffsetParam, () => baseOffsetParam.Set(baseOffset));

            Parameter baseConstraintParam = newWall.get_Parameter(BuiltInParameter.WALL_BASE_CONSTRAINT);
            TrySetParameter(baseConstraintParam, () => baseConstraintParam.Set(baseLevelId));

            Parameter locationLineParam = newWall.get_Parameter(BuiltInParameter.WALL_KEY_REF_PARAM);
            TrySetParameter(locationLineParam, () => locationLineParam.Set(locationLine));

            return newWall;
        }

        private static void CopyInstanceParameters(Wall source, Wall target)
        {
            IList<BuiltInParameter> parametersToCopy = new List<BuiltInParameter>
            {
                BuiltInParameter.ALL_MODEL_INSTANCE_COMMENTS,
                BuiltInParameter.ALL_MODEL_MARK,
                BuiltInParameter.WALL_BASE_OFFSET,
                BuiltInParameter.WALL_TOP_OFFSET,
                BuiltInParameter.WALL_STRUCTURAL_SIGNIFICANT
            };

            foreach (BuiltInParameter builtInParameter in parametersToCopy)
            {
                Parameter sourceParameter = source.get_Parameter(builtInParameter);
                Parameter targetParameter = target.get_Parameter(builtInParameter);
                if (sourceParameter == null || targetParameter == null)
                {
                    continue;
                }

                TrySetParameter(targetParameter, () =>
                {
                    switch (sourceParameter.StorageType)
                    {
                        case StorageType.Double:
                            targetParameter.Set(sourceParameter.AsDouble());
                            break;
                        case StorageType.Integer:
                            targetParameter.Set(sourceParameter.AsInteger());
                            break;
                        case StorageType.String:
                            targetParameter.Set(sourceParameter.AsString());
                            break;
                        case StorageType.ElementId:
                            targetParameter.Set(sourceParameter.AsElementId());
                            break;
                    }
                });
            }
        }

        private static void TrySetParameter(Parameter parameter, Action setter)
        {
            if (parameter == null || parameter.IsReadOnly)
            {
                return;
            }

            try
            {
                setter();
            }
            catch (Autodesk.Revit.Exceptions.InvalidOperationException)
            {
            }
            catch (Autodesk.Revit.Exceptions.ArgumentException)
            {
            }
        }

        private static bool HasMultipleLayers(Wall wall)
        {
            CompoundStructure structure = wall.WallType.GetCompoundStructure();
            return structure != null && structure.LayerCount > 1;
        }

        private static void ShowSummary(IEnumerable<WallSplitResult> results)
        {
            StringBuilder builder = new StringBuilder();
            builder.AppendLine("Результат разделения слоёв стен:");
            int totalCreated = 0;

            foreach (WallSplitResult result in results)
            {
                int createdCount = result.CreatedWallIds.Count;
                totalCreated += createdCount;
                builder.AppendLine($"- Стена {result.OriginalWallId.IntegerValue}: создано {createdCount} стен");
            }

            builder.AppendLine($"Всего новых стен: {totalCreated}");
            TaskDialog.Show("Разделение слоев стен", builder.ToString());
        }

        private class WallSelectionFilter : ISelectionFilter
        {
            public bool AllowElement(Element elem)
            {
                return elem is Wall wall && HasMultipleLayers(wall);
            }

            public bool AllowReference(Reference reference, XYZ position) => false;
        }

        private class WallSplitResult
        {
            public WallSplitResult(ElementId originalWallId, IList<ElementId> createdWalls)
            {
                OriginalWallId = originalWallId;
                CreatedWallIds = createdWalls;
            }

            public ElementId OriginalWallId { get; }

            public IList<ElementId> CreatedWallIds { get; }
        }
    }
}<|MERGE_RESOLUTION|>--- conflicted
+++ resolved
@@ -221,7 +221,6 @@
 
                 try
                 {
-<<<<<<< HEAD
                     double layerCenterOffset = CalculateLayerCenterOffset(layers, index, exteriorFaceOffset);
                     double totalOffset = referenceOffset + layerCenterOffset;
                     XYZ translation = wallOrientation.Multiply(totalOffset);
@@ -236,16 +235,6 @@
                     // Use the basic wall type for all layers - simple and safe
                     Wall newWall = Wall.Create(document, offsetCurve, basicWallType.Id, baseLevelId,
                         unconnectedHeight, baseOffset, layerFlipped, isStructural);
-=======
-                    WallType layerType = GetOrCreateLayerType(document, baseWallType, layer, index);
-                    CompoundStructure layerStructure = layerType.GetCompoundStructure();
-                    if (layerStructure == null || layerStructure.LayerCount != 1)
-                    {
-                        TaskDialog.Show("Wall Layer Splitter Warning",
-                            $"Тип '{layerType.Name}' имеет {layerStructure?.LayerCount ?? 0} слоёв вместо одного.");
-                        continue;
-                    }
->>>>>>> c37b23ad
 
                     Wall newWall = CreateWallFromLayer(document, baseCurve, layerType, baseLevelId, baseOffset,
                         topConstraintId, topOffset, unconnectedHeight, wall.Flipped, isStructural, locationLine);
