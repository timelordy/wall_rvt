# -*- coding: utf-8 -*-
"""Разделение многослойных стен на отдельные стены по слоям."""


import enum
import math
import os
import re
import sys

LIB_DIR = os.path.abspath(os.path.join(os.path.dirname(__file__), "..", "..", "..", "lib"))
if LIB_DIR not in sys.path:
    sys.path.append(LIB_DIR)

REVIT_API_AVAILABLE = True
try:  # pragma: no cover - импорт работает только внутри Revit
    from Autodesk.Revit.DB import (
        XYZ,
        AssemblyInstance,
        BuiltInParameter,
        CompoundStructureLayer,
        DesignOption,
        ElementClassFilter,
        ElementId,
        FamilyInstance,
        FilteredElementCollector,
        HostObject,
        IntersectionResult,
        JoinGeometryUtils,
        LocationCurve,
        LocationPoint,
        Material,
        MaterialFunctionAssignment,
        PartUtils,
        Phase,
        StorageType,
        Transaction,
        TransactionGroup,
        Transform,
        Wall,
        WallType,
        WallUtils,
        WorksetId,
    )
    from Autodesk.Revit.Exceptions import (  # noqa: F401
        ArgumentException,
        InvalidOperationException,
        OperationCanceledException,
    )
    from Autodesk.Revit.UI import TaskDialog
    from Autodesk.Revit.UI.Selection import ISelectionFilter, ObjectType
except Exception:  # pragma: no cover - использование заглушек вне Revit
    from revit_stub import (  # type: ignore  # noqa: I001
        ArgumentException,
        AssemblyInstance,
        BuiltInParameter,
        CompoundStructureLayer,
        DesignOption,
        ElementClassFilter,
        ElementId,
        FamilyInstance,
        FilteredElementCollector,
        HostObject,
        ISelectionFilter,
        IntersectionResult,
        InvalidOperationException,
        JoinGeometryUtils,
        LocationCurve,
        LocationPoint,
        Material,
        MaterialFunctionAssignment,
        ObjectType,
        OperationCanceledException,
        PartUtils,
        Phase,
        StorageType,
        TaskDialog,
        Transaction,
        TransactionGroup,
        Transform,
        Wall,
        WallType,
        WallUtils,
        WorksetId,
        XYZ,
    )
    REVIT_API_AVAILABLE = False

try:  # pragma: no cover - модуль доступен только в среде pyRevit
    from pyrevit import revit, script  # type: ignore
except Exception:  # pragma: no cover - fallback на заглушки
    from revit_stub import revit, script  # type: ignore

from logger import get_logger  # noqa: E402

NOT_IN_REVIT_MESSAGE = (
    "Команда доступна только в Autodesk Revit. Запустите её через pyRevit."
)

LOGGER = get_logger("WallLayerSplitter")
OUTPUT = script.get_output()

MAX_LAYER_TYPE_NAME_LENGTH = 200
MAX_LAYER_TYPE_NAME_ATTEMPTS = 50
SAFE_LAYER_TYPE_BASE_NAME_LENGTH = 60


def make_valid_wall_type_name(raw_name, max_length=SAFE_LAYER_TYPE_BASE_NAME_LENGTH, fallback_name="Тип слоя"):
    """Очистить и безопасно обрезать имя типа стены."""

    invalid_chars = {":", ";", "{", "}", "[", "]", "|", "\\", "/", "<", ">", "?", "*", '"'}
    trimmed = (raw_name or "").strip()
    if not trimmed:
        trimmed = fallback_name

    sanitized_chars = []
    for char in trimmed:
        code = ord(char)
        if code < 32 or char in invalid_chars:
            sanitized_chars.append("_")
        else:
            sanitized_chars.append(char)

    sanitized = "".join(sanitized_chars)
    sanitized = re.sub(r"\s+", " ", sanitized).strip()

    if not sanitized:
        sanitized = fallback_name

    if max_length and len(sanitized) > max_length:
        sanitized = sanitized[:max_length].rstrip()

    if not sanitized:
        sanitized = fallback_name

    return sanitized


def get_element_id_value(element_id):
    if isinstance(element_id, ElementId):
        try:
            return element_id.IntegerValue
        except Exception:  # noqa: BLE001
            try:
                return int(element_id)
            except Exception:  # noqa: BLE001
                return None
    if isinstance(element_id, int):
        return element_id
    try:
        return int(element_id)
    except (TypeError, ValueError):
        return None


def format_element_id(element_id, fallback_value=None):
    if fallback_value is not None:
        try:
            return str(int(fallback_value))
        except (TypeError, ValueError):
            return str(fallback_value)

    value = get_element_id_value(element_id)
    if value is not None:
        return str(value)

    if isinstance(element_id, ElementId):
        try:
            return str(element_id.IntegerValue)
        except Exception:  # noqa: BLE001
            pass

    if element_id is None:
        return "неизвестно"

    return str(element_id)


def try_get_wall_type(document, wall):
    if document is None or wall is None:
        return None

    try:
        type_id = wall.GetTypeId()
        if not type_id:
            return None
        return document.GetElement(type_id)
    except Exception:  # noqa: BLE001
        return None


def try_is_element_associated_with_parts(document, element_id):
    """Безопасно проверить привязку элемента к частям (Parts)."""

    if document is None or element_id is None:
        return False, "не удалось получить документ или идентификатор элемента"

    method = getattr(PartUtils, "IsElementAssociatedWithParts", None)
    if method is None:
        LOGGER.debug(
            "PartUtils.IsElementAssociatedWithParts недоступен в текущей версии API."
        )
        return False, ""

    try:
        return bool(method(document, element_id)), ""
    except (InvalidOperationException, ArgumentException):
        LOGGER.debug(
            "API отклонило проверку привязки к частям для элемента %s.",
            element_id,
        )
        return False, ""
    except AttributeError:
        LOGGER.debug(
            "PartUtils.IsElementAssociatedWithParts отсутствует у типа PartUtils."
        )
        return False, ""
    except Exception as error:  # noqa: BLE001
        LOGGER.debug(
            "Не удалось выполнить PartUtils.IsElementAssociatedWithParts для элемента %s: %s",
            element_id,
            error,
        )
        return False, "ошибка при обращении к API Parts"


def try_get_active_view_phase_id(document):
    """Получить фазу активного вида с учетом разных версий API."""

    if document is None:
        return ElementId.InvalidElementId, "документ недоступен для чтения фазы вида"

    view = getattr(document, "ActiveView", None)
    if view is None:
        return ElementId.InvalidElementId, "активный вид недоступен для чтения фазы"

<<<<<<< HEAD
    _property_missing = object()
    phase_id = _property_missing
    try:
        phase_id = getattr(view, "PhaseId")
    except AttributeError:
        phase_id = _property_missing
    except BaseException as error:  # noqa: BLE001
=======
    try:
        phase_id = getattr(view, "PhaseId")
    except AttributeError:
        phase_id = None
    except Exception as error:  # noqa: BLE001
>>>>>>> 5bf31c0e
        LOGGER.debug(
            "Чтение свойства PhaseId у активного вида завершилось ошибкой: %s",
            error,
        )
<<<<<<< HEAD
        phase_id = _property_missing

    if phase_id is not _property_missing:
=======
        phase_id = None
    else:
>>>>>>> 5bf31c0e
        if isinstance(phase_id, ElementId):
            return phase_id, ""
        if phase_id is not None:
            LOGGER.debug(
                "Свойство PhaseId активного вида вернуло значение неизвестного типа %s.",
                type(phase_id),
            )
<<<<<<< HEAD

=======
>>>>>>> 5bf31c0e
    parameter, message = try_get_element_parameter(view, "VIEW_PHASE")
    if message:
        return ElementId.InvalidElementId, message

    if parameter and parameter.HasValue:
        try:
            return parameter.AsElementId(), ""
        except Exception as error:  # noqa: BLE001
            LOGGER.debug(
                "Не удалось преобразовать параметр VIEW_PHASE активного вида в ElementId: %s",
                error,
            )
            return ElementId.InvalidElementId, "ошибка чтения фазы активного вида"

    return ElementId.InvalidElementId, "у активного вида не задана фаза"


_MISSING_VALUE = object()


_BUILTIN_PARAMETER_FALLBACKS = {
    # В более старых версиях Revit для фаз используются общие параметры
    # PHASE_CREATED/PHASE_DEMOLISHED без префикса WALL_.
    "WALL_PHASE_CREATED": ("PHASE_CREATED",),
    "WALL_PHASE_DEMOLISHED": ("PHASE_DEMOLISHED",),
}


def try_resolve_builtin_parameter(parameter_name):
    value = getattr(BuiltInParameter, parameter_name, _MISSING_VALUE)
    if value is not _MISSING_VALUE:
        return value, ""

    fallback_names = _BUILTIN_PARAMETER_FALLBACKS.get(parameter_name, ())
    for fallback_name in fallback_names:
        fallback_value = getattr(BuiltInParameter, fallback_name, _MISSING_VALUE)
        if fallback_value is not _MISSING_VALUE:
            LOGGER.debug(
                "BuiltInParameter.%s отсутствует, используется BuiltInParameter.%s.",
                parameter_name,
                fallback_name,
            )
            return fallback_value, ""

    message = "API не содержит BuiltInParameter.{0}".format(parameter_name)
    LOGGER.debug(
        "BuiltInParameter.%s отсутствует в текущей версии API.", parameter_name
    )
    if fallback_names:
        LOGGER.debug(
            "Также не удалось найти резервные параметры для BuiltInParameter.%s: %s.",
            parameter_name,
            ", ".join(fallback_names),
        )
    return None, message


def try_get_element_parameter(element, parameter_name):
    built_in_parameter, message = try_resolve_builtin_parameter(parameter_name)
    if message:
        return None, message

    if element is None:
        return None, "элемент отсутствует для BuiltInParameter.{0}".format(parameter_name)

    try:
        parameter = element.get_Parameter(built_in_parameter)
    except Exception as error:  # noqa: BLE001
        element_id = getattr(element, "Id", None)
        LOGGER.debug(
            "Не удалось получить параметр %s у элемента %s: %s",
            parameter_name,
            format_element_id(element_id) if element_id is not None else "<неизвестно>",
            error,
        )
        return None, "ошибка доступа к BuiltInParameter.{0}: {1}".format(parameter_name, error)

    if parameter is None:
        return None, "элемент не содержит BuiltInParameter.{0}".format(parameter_name)

    return parameter, ""


def try_get_parameter_value(element, parameter_name, extractor, description=None):
    parameter, message = try_get_element_parameter(element, parameter_name)
    if message:
        return None, message

    try:
        return extractor(parameter), ""
    except Exception as error:  # noqa: BLE001
        LOGGER.debug(
            "Не удалось прочитать значение параметра %s: %s",
            parameter_name,
            error,
        )
        if description:
            return None, "не удалось прочитать {0}: {1}".format(description, error)
        return None, "не удалось прочитать BuiltInParameter.{0}: {1}".format(parameter_name, error)


class WallLocationReference(enum.IntEnum):
    WALL_CENTERLINE = 0
    CORE_CENTERLINE = 1
    FINISH_FACE_EXTERIOR = 2
    FINISH_FACE_INTERIOR = 3
    CORE_FACE_EXTERIOR = 4
    CORE_FACE_INTERIOR = 5


class LayerWallInfo(object):
    def __init__(self, wall, layer, index, center_offset):
        self.wall = wall
        self.layer = layer
        self.index = index
        self.center_offset = center_offset
        self._half_width = layer.Width / 2.0

    def contains_offset(self, offset, tolerance):
        return (self.center_offset - self._half_width - tolerance) <= offset <= (
            self.center_offset + self._half_width + tolerance
        )


class WallSplitResult(object):
    def __init__(
        self,
        original_wall_id,
        created_walls,
        rehosted_instances,
        unmatched_instances,
        failed_detach_instances,
        original_wall_id_value=None,
    ):
        self.original_wall_id = original_wall_id
        self.original_wall_id_value = (
            original_wall_id_value
            if original_wall_id_value is not None
            else get_element_id_value(original_wall_id)
        )
        self.created_wall_ids = created_walls or []
        self.rehosted_instance_ids = rehosted_instances or []
        self.unmatched_instance_ids = unmatched_instances or []
        self.failed_detach_instance_ids = failed_detach_instances or []


class WallSelectionFilter(ISelectionFilter):
    def AllowElement(self, element):  # noqa: N802
        return isinstance(element, Wall) and has_multiple_layers(element)

    def AllowReference(self, reference, position):  # noqa: N802
        return False


def has_multiple_layers(wall):
    if wall is None:
        return False

    document = getattr(wall, "Document", None)
    wall_type = try_get_wall_type(document, wall)
    if wall_type is None:
        return False

    try:
        structure = wall_type.GetCompoundStructure() if wall_type else None
    except Exception:  # noqa: BLE001
        return False
    return bool(structure and structure.LayerCount > 1)


class WallLayerSplitterCommand(object):
    """Портированная логика команды по разделению стен."""

    def __init__(self, document):
        self.doc = document
        self.layer_type_cache = {}
        self.skip_messages = []
        self.diagnostic_log = []
        self.wall_type_name_map = None

    def execute(self):
        if not REVIT_API_AVAILABLE:
            LOGGER.error("Команда WallLayerSplitter запущена вне Autodesk Revit.")
            TaskDialog.Show("Разделение слоев стен", NOT_IN_REVIT_MESSAGE)
            if OUTPUT is not None:
                try:
                    OUTPUT.print_md("**Ошибка:** {0}".format(NOT_IN_REVIT_MESSAGE))
                except Exception:  # pragma: no cover - резервный вывод
                    pass
            return

        ui_doc = getattr(revit, "uidoc", None)
        if ui_doc is None:
            TaskDialog.Show("Разделение слоев стен", "Не удалось получить активный документ.")
            return

        LOGGER.info("Запуск команды WallLayerSplitter.")
        self.skip_messages = []
        self.diagnostic_log = []
        self.log_diagnostic("Команда запущена.")

        target_walls = list(self.collect_target_walls(ui_doc))
        if not target_walls:
            message = "Выберите хотя бы одну стену с несколькими слоями."
            TaskDialog.Show("Разделение слоев стен", message)
            LOGGER.warning("Команда завершена: подходящих стен не найдено.")
            return

        LOGGER.info("Найдено %s стен(ы) для обработки.", len(target_walls))
        self.log_diagnostic("Найдено для обработки стен: {0}.".format(len(target_walls)))

        split_results = []

        tgroup = TransactionGroup(self.doc, "Разделение слоев стен")
        try:
            tgroup.Start()
            LOGGER.debug("TransactionGroup начата.")

            transaction = Transaction(self.doc, "Создание стен по слоям")
            try:
                transaction.Start()
                LOGGER.debug("Transaction начата.")

                for wall in target_walls:
                    wall_id = wall.Id.IntegerValue
                    base_type = try_get_wall_type(self.doc, wall)
                    if base_type is None:
                        LOGGER.info(
                            "Стена %s пропущена: не удалось получить тип стены.", wall_id
                        )
                        self.report_skip_reason(
                            wall.Id, "не удалось определить тип стены (ошибка доступа к типу)"
                        )
                        continue

                    wall_type_name = getattr(base_type, "Name", None) or "<без типа>"
                    LOGGER.info("Обработка стены %s (тип '%s').", wall_id, wall_type_name)
                    self.log_diagnostic(
                        "Стена {0}: начало обработки (тип \"{1}\").".format(wall_id, wall_type_name)
                    )
                    if not self.is_wall_type_accepted(base_type):
                        LOGGER.info("Стена %s пропущена фильтром типов.", wall_id)
                        continue

                    result = self.split_wall(wall)
                    if result:
                        split_results.append(result)
                        LOGGER.info("Стена %s успешно разделена.", wall_id)
                        self.log_diagnostic(
                            "Стена {0}: разделение завершено, создано стен {1}.".format(
                                wall_id, len(result.created_wall_ids)
                            )
                        )
                    else:
                        LOGGER.info("Стена %s не была разделена.", wall_id)
                        self.log_diagnostic("Стена {0}: разделение не выполнено.".format(wall_id))

                if not split_results:
                    skip_details = self.build_skip_details(self.skip_messages)
                    message = "Ни одна из выбранных стен не подошла для разделения."
                    if skip_details:
                        message = "{}\n\n{}".format(message, skip_details)
                    LOGGER.warning("Ни одна стена не обработана. Откат транзакций.")
                    self.log_diagnostic("Ни одна стена не была разделена, выполняется откат изменений.")
                    TaskDialog.Show("Разделение слоев стен", message)
                    transaction.RollBack()
                    tgroup.RollBack()
                    return

                transaction.Commit()
                LOGGER.debug("Transaction зафиксирована.")
            except Exception:  # noqa: BLE001
                LOGGER.exception("Ошибка во время транзакции. Выполняется откат.")
                if transaction.HasStarted():
                    transaction.RollBack()
                raise
            finally:
                if transaction.HasStarted():
                    transaction.RollBack()

            tgroup.Assimilate()
            LOGGER.debug("TransactionGroup зафиксирована.")
        except Exception as error:  # noqa: BLE001
            LOGGER.exception("Команда завершилась с ошибкой: %s", error)
            tgroup.RollBack()
            diagnostics = self.get_recent_diagnostics()
            if diagnostics:
                LOGGER.error("Диагностические сообщения перед ошибкой:\n%s", "\n".join(diagnostics))
            failure_message = self.build_error_dialog_message(error, diagnostics)
            TaskDialog.Show("Разделение слоев стен", failure_message)
            self.print_diagnostics_to_output(error, diagnostics)
            return

        self.show_summary(split_results, self.skip_messages)
        LOGGER.info("Команда WallLayerSplitter завершена успешно.")

    def collect_target_walls(self, ui_doc):
        selection = ui_doc.Selection
        document = ui_doc.Document
        selected_ids = list(selection.GetElementIds())
        walls = []

        if selected_ids:
            self.log_diagnostic(
                "Выбрано заранее элементов: {0}. Фильтрация стен.".format(len(selected_ids))
            )
            for element_id in selected_ids:
                element = document.GetElement(element_id)
                if isinstance(element, Wall) and has_multiple_layers(element):
                    walls.append(element)

        if walls:
            self.log_diagnostic("Использована предварительная выборка стен: {0}.".format(len(walls)))
            return walls

        try:
            picked_refs = selection.PickObjects(ObjectType.Element, WallSelectionFilter(), "Выберите стены для разделения")
        except OperationCanceledException:
            LOGGER.info("Выбор объектов отменён пользователем.")
            self.log_diagnostic("Пользователь отменил выбор стен.")
            return []

        for reference in picked_refs:
            element = document.GetElement(reference.ElementId)
            if isinstance(element, Wall) and has_multiple_layers(element):
                walls.append(element)

        if walls:
            self.log_diagnostic("Выбрано стен после запроса: {0}.".format(len(walls)))
        return walls

    def is_wall_type_accepted(self, wall_type):
        return wall_type is not None

    def split_wall(self, wall):
        if wall is None:
            LOGGER.debug("SplitWall: передана пустая стена.")
            return None

        original_wall_id = wall.Id
        wall_id_value = get_element_id_value(original_wall_id)
        wall_label = format_element_id(original_wall_id, wall_id_value)
        self.log_diagnostic("Стена {0}: сбор исходных данных.".format(wall_label))

        base_type = try_get_wall_type(self.doc, wall)
        if base_type is None:
            LOGGER.debug(
                "SplitWall: стена %s пропущена — не удалось получить тип стены.",
                wall_label,
            )
            self.report_skip_reason(
                original_wall_id,
                "не удалось определить тип стены (ошибка доступа к типу)",
            )
            self.log_diagnostic(
                "Стена {0}: пропущена — не удалось получить тип стены.".format(
                    wall_label
                )
            )
            return None

        structure = base_type.GetCompoundStructure() if base_type else None
        if not structure or structure.LayerCount <= 1:
            LOGGER.debug(
                "SplitWall: стена %s пропущена — состав конструкции отсутствует или один слой.",
                wall_label,
            )
            self.log_diagnostic(
                "Стена {0}: пропущена — нет составной конструкции или один слой.".format(wall_label)
            )
            return None

        location = wall.Location
        if not isinstance(location, LocationCurve) or location.Curve is None:
            LOGGER.debug("SplitWall: стена %s не имеет LocationCurve.", wall_label)
            self.log_diagnostic(
                "Стена {0}: отсутствует геометрия LocationCurve.".format(wall_label)
            )
            return None

        hosted_family_ids = wall.GetDependentElements(ElementClassFilter(FamilyInstance))
        detached_instances, failed_to_detach = self.detach_hosted_family_instances(wall, hosted_family_ids)

        detached_id_set = {instance.Id.IntegerValue for instance in detached_instances if instance}
        can_delete, delete_reason = self.can_delete_original_wall(wall, detached_id_set)
        if not can_delete:
            if failed_to_detach:
                failed_list = ", ".join(str(e.IntegerValue) for e in failed_to_detach)
                if delete_reason:
                    delete_reason = "{}; не удалось временно отвязать семейства: {}".format(delete_reason, failed_list)
                else:
                    delete_reason = "не удалось временно отвязать семейства: {}".format(failed_list)
            self.restore_family_instances_to_host(detached_instances, wall)
            self.report_skip_reason(
                original_wall_id,
                "невозможно удалить исходную стену: {}".format(delete_reason),
            )
            self.log_diagnostic(
                "Стена {0}: невозможно удалить исходную стену ({1}).".format(
                    wall_label,
                    delete_reason or "неизвестная причина",
                )
            )
            return None

        base_curve = location.Curve
        orientation = wall.Orientation
        if orientation is None or orientation.GetLength() < 1e-9:
            orientation = XYZ.BasisY
        else:
            orientation = orientation.Normalize()

        base_level_id, base_level_message = try_get_parameter_value(
            wall,
            "WALL_BASE_CONSTRAINT",
            lambda param: param.AsElementId(),
            "уровень основания стены",
        )
        if base_level_message:
            self.restore_family_instances_to_host(detached_instances, wall)
            skip_reason = "не удалось получить уровень основания: {0}".format(base_level_message)
            self.report_skip_reason(original_wall_id, skip_reason)
            self.log_diagnostic(
                "Стена {0}: {1}.".format(
                    wall_label,
                    skip_reason,
                )
            )
            return None

        base_offset, base_offset_message = try_get_parameter_value(
            wall,
            "WALL_BASE_OFFSET",
            lambda param: param.AsDouble(),
            "смещение основания стены",
        )
        if base_offset_message:
            self.restore_family_instances_to_host(detached_instances, wall)
            skip_reason = "не удалось получить смещение основания: {0}".format(base_offset_message)
            self.report_skip_reason(original_wall_id, skip_reason)
            self.log_diagnostic(
                "Стена {0}: {1}.".format(
                    wall_label,
                    skip_reason,
                )
            )
            return None

        top_constraint_id, top_constraint_message = try_get_parameter_value(
            wall,
            "WALL_HEIGHT_TYPE",
            lambda param: param.AsElementId(),
            "верхнее ограничение стены",
        )
        if top_constraint_message:
            self.restore_family_instances_to_host(detached_instances, wall)
            skip_reason = "не удалось получить верхнее ограничение: {0}".format(top_constraint_message)
            self.report_skip_reason(original_wall_id, skip_reason)
            self.log_diagnostic(
                "Стена {0}: {1}.".format(
                    wall_label,
                    skip_reason,
                )
            )
            return None

        top_offset, top_offset_message = try_get_parameter_value(
            wall,
            "WALL_TOP_OFFSET",
            lambda param: param.AsDouble(),
            "смещение верхнего ограничения",
        )
        if top_offset_message:
            self.restore_family_instances_to_host(detached_instances, wall)
            skip_reason = "не удалось получить смещение верха: {0}".format(top_offset_message)
            self.report_skip_reason(original_wall_id, skip_reason)
            self.log_diagnostic(
                "Стена {0}: {1}.".format(
                    wall_label,
                    skip_reason,
                )
            )
            return None

        unconnected_height, unconnected_height_message = try_get_parameter_value(
            wall,
            "WALL_USER_HEIGHT_PARAM",
            lambda param: param.AsDouble(),
            "высоту несвязанной стены",
        )
        if unconnected_height_message:
            self.restore_family_instances_to_host(detached_instances, wall)
            skip_reason = "не удалось получить высоту несвязанной стены: {0}".format(
                unconnected_height_message
            )
            self.report_skip_reason(original_wall_id, skip_reason)
            self.log_diagnostic(
                "Стена {0}: {1}.".format(
                    wall_label,
                    skip_reason,
                )
            )
            return None

        is_structural_value, is_structural_message = try_get_parameter_value(
            wall,
            "WALL_STRUCTURAL_SIGNIFICANT",
            lambda param: param.AsInteger(),
            "флаг несущей стены",
        )
        if is_structural_message:
            self.restore_family_instances_to_host(detached_instances, wall)
            skip_reason = "не удалось получить признак несущей стены: {0}".format(
                is_structural_message
            )
            self.report_skip_reason(original_wall_id, skip_reason)
            self.log_diagnostic(
                "Стена {0}: {1}.".format(
                    wall_label,
                    skip_reason,
                )
            )
            return None
        is_structural = is_structural_value == 1

        location_line_value, location_line_message = try_get_parameter_value(
            wall,
            "WALL_KEY_REF_PARAM",
            lambda param: param.AsInteger(),
            "привязку Location Line",
        )
        if location_line_message:
            self.restore_family_instances_to_host(detached_instances, wall)
            skip_reason = "не удалось получить привязку Location Line: {0}".format(
                location_line_message
            )
            self.report_skip_reason(original_wall_id, skip_reason)
            self.log_diagnostic(
                "Стена {0}: {1}.".format(
                    wall_label,
                    skip_reason,
                )
            )
            return None
        location_line = location_line_value

        layers = structure.GetLayers()
        wall_location_line = self.resolve_wall_location_line(location_line)
        total_thickness = self.calculate_total_thickness(layers)
        exterior_face_offset = total_thickness / 2.0
        reference_offset = self.calculate_reference_offset(structure, layers, wall_location_line, exterior_face_offset)

        created_walls = []
        layer_infos = []

        for index, layer in enumerate(layers):
            if layer.Width <= 0:
                continue

            layer_type = self.get_or_create_layer_type(base_type, layer, index)
            self.log_diagnostic(
                "Стена {0}: обработка слоя {1}, толщина {2:.3f}.".format(
                    wall_label, index + 1, layer.Width
                )
            )
            layer_center_offset = self.calculate_layer_center_offset(layers, index, exterior_face_offset)
            layer_offset_from_reference = reference_offset + layer_center_offset
            offset_curve = self.create_offset_curve(base_curve, orientation, layer_offset_from_reference)

            new_wall = self.create_wall_from_layer(
                offset_curve,
                layer_type,
                base_level_id,
                base_offset,
                top_constraint_id,
                top_offset,
                unconnected_height,
                wall.Flipped,
                is_structural,
                location_line,
            )

            self.copy_instance_parameters(wall, new_wall)
            created_walls.append(new_wall.Id)
            layer_infos.append(LayerWallInfo(new_wall, layer, index, layer_offset_from_reference))

        if not created_walls:
            TaskDialog.Show(
                "Разделение слоев стен",
                "Не удалось создать новые стены для исходной стены {}.".format(wall_label),
            )
            self.restore_family_instances_to_host(detached_instances, wall)
            self.log_diagnostic("Стена {0}: новые стены не созданы.".format(wall_label))
            return None

        try:
            self.log_diagnostic("Стена {0}: удаление исходной стены.".format(wall_label))
            self.doc.Delete(original_wall_id)
        except InvalidOperationException as ex:
            self.restore_family_instances_to_host(detached_instances, wall)
            raise InvalidOperationException(
                "Не удалось удалить исходную стену (ID: {}). Подробности: {}".format(
                    wall_label,
                    ex.Message,
                )
            )
        except ArgumentException as ex:
            self.restore_family_instances_to_host(detached_instances, wall)
            raise InvalidOperationException(
                "Не удалось удалить исходную стену (ID: {}). Подробности: {}".format(
                    wall_label,
                    ex.Message,
                )
            )
        except Exception as ex:  # noqa: BLE001
            self.restore_family_instances_to_host(detached_instances, wall)
            raise InvalidOperationException(
                "Не удалось удалить исходную стену (ID: {}). Подробности: {}".format(
                    wall_label,
                    ex,
                )
            )

        rehosted_instances, unmatched_instances = self.rehost_family_instances(
            base_curve,
            orientation,
            layer_infos,
            detached_instances,
        )

        result = WallSplitResult(
            original_wall_id,
            created_walls,
            rehosted_instances,
            unmatched_instances,
            [element_id for element_id in failed_to_detach] if failed_to_detach else [],
            wall_id_value,
        )

        return result

    def get_or_create_layer_type(self, base_type, layer, index):
        base_type_name = base_type.Name if isinstance(base_type, WallType) else "<без типа>"
        self.log_diagnostic(
            "  Слой {0}: поиск или создание типа на основе \"{1}\".".format(
                index + 1, base_type_name
            )
        )
        cache_key = self.build_layer_type_key(base_type.Id, layer, index)
        cached_id = self.layer_type_cache.get(cache_key)
        if cached_id:
            existing = self.doc.GetElement(cached_id)
            if isinstance(existing, WallType):
                self.log_diagnostic(
                    "  Слой {0}: найден кешированный тип (ID {1}).".format(
                        index + 1, existing.Id.IntegerValue
                    )
                )
                return existing
            self.layer_type_cache.pop(cache_key, None)

        type_name = self.build_layer_type_name(base_type, layer, index)
        for candidate in FilteredElementCollector(self.doc).OfClass(WallType).ToElements():
            if isinstance(candidate, WallType) and candidate.Name.lower() == type_name.lower():
                self.layer_type_cache[cache_key] = candidate.Id
                self.log_diagnostic(
                    "  Слой {0}: найден существующий тип \"{1}\".".format(index + 1, candidate.Name)
                )
                return candidate

        existing = self.find_wall_type_by_name(type_name)
        if isinstance(existing, WallType):
            self.layer_type_cache[cache_key] = existing.Id
            self.log_diagnostic(
                "  Слой {0}: использован тип \"{1}\" из словаря.".format(index + 1, existing.Name)
            )
            return existing

        duplicated = self.duplicate_wall_type_with_safe_name(base_type, type_name, index)
        if not isinstance(duplicated, WallType):
            raise InvalidOperationException("Не удалось продублировать тип стены для слоя.")

        new_structure = duplicated.GetCompoundStructure()
        new_layers = [CompoundStructureLayer(layer.Width, layer.Function, layer.MaterialId)]
        new_structure.SetLayers(new_layers)
        duplicated.SetCompoundStructure(new_structure)
        self.set_structural_material(duplicated, layer.MaterialId)
        self.log_diagnostic(
            "  Слой {0}: создан новый тип \"{1}\" (ID {2}).".format(
                index + 1, duplicated.Name, duplicated.Id.IntegerValue
            )
        )

        self.layer_type_cache[cache_key] = duplicated.Id
        return duplicated

    def duplicate_wall_type_with_safe_name(self, base_type, desired_name, layer_index):
        base_name = self.prepare_layer_type_base_name(desired_name)
        name_map = self.get_wall_type_name_map()

        for attempt in range(1, MAX_LAYER_TYPE_NAME_ATTEMPTS + 1):
            raw_candidate_name = self.build_candidate_layer_type_name(base_name, attempt)
            candidate_name = make_valid_wall_type_name(
                raw_candidate_name,
                max_length=MAX_LAYER_TYPE_NAME_LENGTH,
            )
            name_key = self.normalize_wall_type_name(candidate_name)
            if name_key in name_map:
                LOGGER.debug(
                    "Тип стены с именем '%s' (исходно '%s') уже существует, попытка %s пропущена.",
                    candidate_name,
                    raw_candidate_name,
                    attempt,
                )
                self.log_diagnostic(
                    "  Слой {0}: имя \"{1}\" → \"{2}\" уже занято (попытка {3}).".format(
                        layer_index + 1,
                        raw_candidate_name,
                        candidate_name,
                        attempt,
                    )
                )
                continue

            try:
                self.log_diagnostic(
                    "  Слой {0}: попытка {1} создать тип \"{2}\" (исходное \"{3}\").".format(
                        layer_index + 1,
                        attempt,
                        candidate_name,
                        raw_candidate_name,
                    )
                )
                duplicated = base_type.Duplicate(candidate_name)

            except (ArgumentException, InvalidOperationException) as error:
                LOGGER.warning(
                    "Не удалось создать тип стены '%s' (исходно '%s', попытка %s): %s",
                    candidate_name,
                    raw_candidate_name,
                    attempt,
                    error,
                )
                self.log_diagnostic(
                    "  Слой {0}: ошибка при создании типа \"{1}\" (из \"{2}\", попытка {3}) — {4}.".format(
                        layer_index + 1,
                        candidate_name,
                        raw_candidate_name,
                        attempt,
                        self.extract_error_message(error),
                    )
                )
                continue

            if isinstance(duplicated, WallType):
                self.register_wall_type(duplicated)
                self.log_diagnostic(
                    "  Слой {0}: успешно создан тип \"{1}\" (ID {2}).".format(
                        layer_index + 1, duplicated.Name, duplicated.Id.IntegerValue
                    )
                )
                return duplicated

            raise InvalidOperationException(
                "Получен некорректный тип при дублировании слоя {}.".format(layer_index + 1)
            )

        message = (
            "Не удалось подобрать уникальное имя типа для слоя {}. Сократите имена материалов или исходных типов.".format(
                layer_index + 1
            )
        )
        self.log_diagnostic("  Слой {0}: все попытки исчерпаны без успеха.".format(layer_index + 1))
        raise InvalidOperationException(message)

    def prepare_layer_type_base_name(self, desired_name):
        raw_name = (desired_name or "").strip()
        base_name = make_valid_wall_type_name(
            raw_name,
            max_length=SAFE_LAYER_TYPE_BASE_NAME_LENGTH,
        )
        if base_name != raw_name:
            LOGGER.debug(
                "Базовое имя типа слоя скорректировано: '%s' → '%s'",
                raw_name,
                base_name,
            )
        return base_name

    def build_candidate_layer_type_name(self, base_name, attempt):
        if attempt <= 1:
            return base_name
        suffix = " ({})".format(attempt)
        max_base_length = max(1, MAX_LAYER_TYPE_NAME_LENGTH - len(suffix))
        trimmed = base_name[:max_base_length].rstrip()
        if not trimmed:
            trimmed = base_name[:max_base_length]
        return "{}{}".format(trimmed, suffix)

    def get_wall_type_name_map(self):
        if self.wall_type_name_map is None:
            self.wall_type_name_map = {}
            for candidate in FilteredElementCollector(self.doc).OfClass(WallType):
                if isinstance(candidate, WallType) and candidate.Name:
                    name_key = self.normalize_wall_type_name(candidate.Name)
                    if name_key:
                        self.wall_type_name_map[name_key] = candidate
        return self.wall_type_name_map

    def register_wall_type(self, wall_type):
        if not isinstance(wall_type, WallType) or not wall_type.Name:
            return
        name_key = self.normalize_wall_type_name(wall_type.Name)
        if name_key:
            self.get_wall_type_name_map()[name_key] = wall_type

    def find_wall_type_by_name(self, type_name):
        if not type_name:
            return None
        return self.get_wall_type_name_map().get(self.normalize_wall_type_name(type_name))

    @staticmethod
    def normalize_wall_type_name(name):
        return (name or "").strip().lower()

    @staticmethod
    def calculate_total_thickness(layers):
        return sum(layer.Width for layer in layers)

    @staticmethod
    def calculate_layer_center_offset(layers, layer_index, exterior_face_offset):
        cumulative = sum(layers[i].Width for i in range(layer_index))
        center_from_exterior = cumulative + layers[layer_index].Width / 2.0
        return exterior_face_offset - center_from_exterior

    def calculate_reference_offset(self, structure, layers, wall_location_line, exterior_face_offset):
        if wall_location_line == WallLocationReference.WALL_CENTERLINE:
            return 0
        if wall_location_line == WallLocationReference.FINISH_FACE_EXTERIOR:
            return exterior_face_offset
        if wall_location_line == WallLocationReference.FINISH_FACE_INTERIOR:
            return -exterior_face_offset
        if wall_location_line == WallLocationReference.CORE_FACE_EXTERIOR:
            return self.calculate_core_face_exterior_offset(structure, layers, exterior_face_offset)
        if wall_location_line == WallLocationReference.CORE_FACE_INTERIOR:
            return self.calculate_core_face_interior_offset(structure, layers, exterior_face_offset)
        if wall_location_line == WallLocationReference.CORE_CENTERLINE:
            return self.calculate_core_centerline_offset(structure, layers, exterior_face_offset)
        return 0

    @staticmethod
    def calculate_core_face_exterior_offset(structure, layers, exterior_face_offset):
        success, exterior_thickness, _, _ = try_get_core_thicknesses(structure, layers)
        if not success:
            return 0
        return exterior_face_offset - exterior_thickness

    @staticmethod
    def calculate_core_face_interior_offset(structure, layers, exterior_face_offset):
        success, _, _, interior_thickness = try_get_core_thicknesses(structure, layers)
        if not success:
            return 0
        return -exterior_face_offset + interior_thickness

    @staticmethod
    def calculate_core_centerline_offset(structure, layers, exterior_face_offset):
        success, exterior_thickness, core_thickness, _ = try_get_core_thicknesses(structure, layers)
        if not success:
            return 0
        return exterior_face_offset - (exterior_thickness + core_thickness / 2.0)

    @staticmethod
    def resolve_wall_location_line(parameter_value):
        try:
            return WallLocationReference(parameter_value)
        except ValueError:
            return WallLocationReference.WALL_CENTERLINE

    def create_wall_from_layer(
        self,
        curve,
        wall_type,
        base_level_id,
        base_offset,
        top_constraint_id,
        top_offset,
        unconnected_height,
        flipped,
        structural,
        location_line,
    ):
        new_wall = Wall.Create(self.doc, curve, wall_type.Id, base_level_id, unconnected_height, base_offset, flipped, structural)

        new_wall_label = format_element_id(new_wall.Id)

        top_constraint_param, top_constraint_message = try_get_element_parameter(
            new_wall, "WALL_HEIGHT_TYPE"
        )
        if top_constraint_message:
            self.log_diagnostic(
                "  Новая стена {0}: параметр WALL_HEIGHT_TYPE недоступен ({1}).".format(
                    new_wall_label,
                    top_constraint_message,
                )
            )
        elif top_constraint_param:
            if top_constraint_id != ElementId.InvalidElementId:
                try_set_parameter(
                    top_constraint_param,
                    lambda: top_constraint_param.Set(top_constraint_id),
                )
            else:
                unconnected_height_param, unconnected_height_message = try_get_element_parameter(
                    new_wall, "WALL_USER_HEIGHT_PARAM"
                )
                if unconnected_height_message:
                    self.log_diagnostic(
                        "  Новая стена {0}: параметр WALL_USER_HEIGHT_PARAM недоступен ({1}).".format(
                            new_wall_label,
                            unconnected_height_message,
                        )
                    )
                elif unconnected_height_param:
                    try_set_parameter(
                        unconnected_height_param,
                        lambda: unconnected_height_param.Set(unconnected_height),
                    )

        top_offset_param, top_offset_message = try_get_element_parameter(
            new_wall, "WALL_TOP_OFFSET"
        )
        if top_offset_message:
            self.log_diagnostic(
                "  Новая стена {0}: параметр WALL_TOP_OFFSET недоступен ({1}).".format(
                    new_wall_label,
                    top_offset_message,
                )
            )
        elif top_offset_param:
            try_set_parameter(top_offset_param, lambda: top_offset_param.Set(top_offset))

        base_offset_param, base_offset_message = try_get_element_parameter(
            new_wall, "WALL_BASE_OFFSET"
        )
        if base_offset_message:
            self.log_diagnostic(
                "  Новая стена {0}: параметр WALL_BASE_OFFSET недоступен ({1}).".format(
                    new_wall_label,
                    base_offset_message,
                )
            )
        elif base_offset_param:
            try_set_parameter(base_offset_param, lambda: base_offset_param.Set(base_offset))

        base_constraint_param, base_constraint_message = try_get_element_parameter(
            new_wall, "WALL_BASE_CONSTRAINT"
        )
        if base_constraint_message:
            self.log_diagnostic(
                "  Новая стена {0}: параметр WALL_BASE_CONSTRAINT недоступен ({1}).".format(
                    new_wall_label,
                    base_constraint_message,
                )
            )
        elif base_constraint_param:
            try_set_parameter(
                base_constraint_param,
                lambda: base_constraint_param.Set(base_level_id),
            )

        location_line_param, location_line_message = try_get_element_parameter(
            new_wall, "WALL_KEY_REF_PARAM"
        )
        if location_line_message:
            self.log_diagnostic(
                "  Новая стена {0}: параметр WALL_KEY_REF_PARAM недоступен ({1}).".format(
                    new_wall_label,
                    location_line_message,
                )
            )
        elif location_line_param:
            try_set_parameter(
                location_line_param,
                lambda: location_line_param.Set(location_line),
            )

        return new_wall

    @staticmethod
    def create_offset_curve(base_curve, wall_orientation, offset):
        if math.fabs(offset) < 1e-9:
            return base_curve
        translation = wall_orientation.Multiply(offset)
        transform = Transform.CreateTranslation(translation)
        return base_curve.CreateTransformed(transform)

    def copy_instance_parameters(self, source_wall, target_wall):
        for built_in_parameter in DEFAULT_PARAMETERS_TO_COPY:
            source_param = source_wall.get_Parameter(built_in_parameter)
            target_param = target_wall.get_Parameter(built_in_parameter)
            if source_param is None or target_param is None:
                continue
            if not source_param.HasValue or target_param.IsReadOnly:
                continue

            storage_type = source_param.StorageType
            if storage_type == StorageType.Integer:
                value = source_param.AsInteger()
                try_set_parameter(target_param, lambda value=value: target_param.Set(value))
            elif storage_type == StorageType.Double:
                value = source_param.AsDouble()
                try_set_parameter(target_param, lambda value=value: target_param.Set(value))
            elif storage_type == StorageType.String:
                value = source_param.AsString()
                try_set_parameter(target_param, lambda value=value: target_param.Set(value))
            elif storage_type == StorageType.ElementId:
                value = source_param.AsElementId()
                try_set_parameter(target_param, lambda value=value: target_param.Set(value))

    def detach_hosted_family_instances(self, wall, hosted_family_ids):
        detached_instances = []
        failed_to_detach = []

        if not hosted_family_ids:
            return detached_instances, failed_to_detach

        for hosted_id in hosted_family_ids:
            family_instance = self.doc.GetElement(hosted_id)
            if not isinstance(family_instance, FamilyInstance):
                continue
            if not is_hosted_by_wall(family_instance, wall.Id):
                continue

            host_parameter, host_message = try_get_element_parameter(
                family_instance, "HOST_ID_PARAM"
            )
            if host_message:
                failed_to_detach.append(hosted_id)
                self.log_diagnostic(
                    "    Семейство {0}: параметр HOST_ID_PARAM недоступен ({1}).".format(
                        format_element_id(hosted_id),
                        host_message,
                    )
                )
                continue

            if host_parameter is None or host_parameter.IsReadOnly:
                failed_to_detach.append(hosted_id)
                continue

            try:
                if host_parameter.Set(ElementId.InvalidElementId):
                    detached_instances.append(family_instance)
                else:
                    failed_to_detach.append(hosted_id)
            except (InvalidOperationException, ArgumentException):
                failed_to_detach.append(hosted_id)

        return detached_instances, failed_to_detach

    @staticmethod
    def restore_family_instances_to_host(family_instances, host_wall):
        if not family_instances or host_wall is None:
            return

        for family_instance in family_instances:
            if family_instance is None or not family_instance.IsValidObject:
                continue
            try_rehost_family_instance(family_instance, host_wall)

    def rehost_family_instances(self, base_curve, wall_orientation, layer_infos, detached_instances):
        rehosted_ids = []
        unmatched_ids = []

        if not layer_infos or not detached_instances:
            return rehosted_ids, unmatched_ids

        for family_instance in detached_instances:
            if family_instance is None or not family_instance.IsValidObject:
                continue

            target_layer = self.select_layer_for_instance(family_instance, base_curve, wall_orientation, layer_infos)
            if target_layer is None:
                unmatched_ids.append(family_instance.Id)
                continue

            if try_rehost_family_instance(family_instance, target_layer.wall):
                rehosted_ids.append(family_instance.Id)
            else:
                unmatched_ids.append(family_instance.Id)

        return rehosted_ids, unmatched_ids

    def select_layer_for_instance(self, family_instance, base_curve, wall_orientation, layer_infos):
        tolerance = 1e-6
        offset = try_get_instance_offset(family_instance, base_curve, wall_orientation)
        if offset is not None:
            candidates = [info for info in layer_infos if info.contains_offset(offset, tolerance)]
            if candidates:
                candidates.sort(key=lambda info: abs(info.center_offset - offset))
                return candidates[0]

        return choose_layer_by_function(layer_infos)

    def can_delete_original_wall(self, wall, detached_family_ids):
        reason = ""
        if self.doc is None or wall is None:
            reason = "не удалось получить данные стены."
            self.log_diagnostic("Блокирующая проверка: не удалось получить данные стены.")
            return False, reason

        detected_reasons = []
        detached_joined_ids = set()
        blocked_joined_ids = set()
        join_detach_failures = []

        if self.doc.IsModifiable:
            detached_joined = self.try_detach_joined_elements(wall, join_detach_failures, blocked_joined_ids)
            for element_id in detached_joined:
                detached_joined_ids.add(element_id.IntegerValue)
        else:
            self.log_diagnostic("Документ не в режиме редактирования, разрыв соединений невозможен.")

        if join_detach_failures:
            failure_list = ", ".join(sorted(set(join_detach_failures)))
            description = "не удалось разорвать соединение со следующими элементами: " + failure_list
            self.add_blocking_reason(detected_reasons, description)

        if not self.doc.IsModifiable:
            description = "документ открыт только для чтения — изменения недоступны"
            self.add_blocking_reason(detected_reasons, description)

        if self.doc.IsWorkshared:
            owner_name = get_element_owner_name(wall)
            current_user = get_document_username(self.doc)
            if is_owned_by_another_user(owner_name, current_user):
                if owner_name:
                    description = "стена занята пользователем \"{0}\"".format(owner_name)
                else:
                    description = "стена занята другим пользователем"
                self.add_blocking_reason(detected_reasons, description)
                self.log_diagnostic(
                    "Стена {0}: {1}.".format(
                        format_element_id(wall.Id),
                        description,
                    )
                )

            workset_id = wall.WorksetId
            if workset_id != WorksetId.InvalidWorksetId:
                workset_table = self.doc.GetWorksetTable()
                workset = workset_table.GetWorkset(workset_id)
                if workset is not None and not workset.IsEditable:
                    description = "рабочий набор \"{}\" не передан вам".format(workset.Name)
                    self.add_blocking_reason(detected_reasons, description)

        if wall.Pinned:
            self.add_blocking_reason(detected_reasons, "стена закреплена командой Pin")

        if wall.GroupId != ElementId.InvalidElementId:
            self.add_blocking_reason(detected_reasons, "стена входит в группу")

        design_option_id = get_design_option_id(wall)
        try:
            active_option = self.doc.ActiveDesignOptionId
        except (AttributeError, InvalidOperationException):
            # Свойство ActiveDesignOptionId появилось в API Revit сравнительно недавно,
            # поэтому на старых версиях приложения его может не быть. В этом случае,
            # а также если Revit запрещает читать активную дизайн-опцию, считаем,
            # что активной опции нет (ElementId.InvalidElementId).
            active_option = ElementId.InvalidElementId
        if design_option_id != ElementId.InvalidElementId and design_option_id != active_option:
            option_description = build_design_option_description(self.doc, design_option_id)
            description = "стена принадлежит неактивной дизайн-опции {}".format(option_description)
            self.add_blocking_reason(detected_reasons, description)

        assembly_id = wall.AssemblyInstanceId
        if assembly_id and assembly_id != ElementId.InvalidElementId:
            assembly_description = build_assembly_description(self.doc, assembly_id)
            self.add_blocking_reason(detected_reasons, "стена входит в сборку {}".format(assembly_description))

        phase_created_param, phase_message = try_get_element_parameter(
            wall, "WALL_PHASE_CREATED"
        )
        if phase_message:
            self.log_diagnostic(
                "Стена {0}: параметр WALL_PHASE_CREATED недоступен ({1}).".format(
                    format_element_id(wall.Id),
                    phase_message,
                )
            )
        elif phase_created_param and phase_created_param.HasValue:
            phase_created_id = phase_created_param.AsElementId()
            active_phase_id, active_phase_message = try_get_active_view_phase_id(self.doc)
            if active_phase_message:
                self.log_diagnostic(
                    "Стена {0}: {1}.".format(
                        format_element_id(wall.Id),
                        active_phase_message,
                    )
                )
            if active_phase_id != ElementId.InvalidElementId and active_phase_id != phase_created_id:
                phase_description = build_phase_description(self.doc, phase_created_id)
                description = "стена создана в фазе {}, отличной от фазы активного вида".format(phase_description)
                self.add_blocking_reason(detected_reasons, description)

        if not detected_reasons:
            dependent_elements = wall.GetDependentElements(None)
            if dependent_elements:
                blocking_descriptions = []
                for dependent_id in dependent_elements:
                    if dependent_id is None or dependent_id == ElementId.InvalidElementId:
                        continue
                    if dependent_id == wall.Id:
                        continue
                    if detached_family_ids and dependent_id.IntegerValue in detached_family_ids:
                        continue
                    if dependent_id.IntegerValue in detached_joined_ids:
                        continue
                    element = self.doc.GetElement(dependent_id)
                    if element is None or not element.IsValidObject:
                        continue
                    blocking_descriptions.append(build_element_description(element))

                if blocking_descriptions:
                    description = "у стены остались зависимые элементы: " + ", ".join(sorted(set(blocking_descriptions)))
                    self.add_blocking_reason(detected_reasons, description)

        if detected_reasons:
            reason = "; ".join(detected_reasons)
            return False, reason

        return True, ""

    def try_detach_joined_elements(self, wall, failure_messages, blocked_element_ids):
        detached_elements = []
        joined_element_ids = JoinGeometryUtils.GetJoinedElements(self.doc, wall)
        if not joined_element_ids:
            return detached_elements

        for joined_id in joined_element_ids:
            if joined_id is None or joined_id == ElementId.InvalidElementId:
                continue

            joined_element = self.doc.GetElement(joined_id)
            if not can_element_be_safely_unjoined(joined_element):
                if joined_id.IntegerValue not in blocked_element_ids:
                    failure_messages.append(build_element_description(joined_element))
                blocked_element_ids.add(joined_id.IntegerValue)
                continue

            try:
                if try_unjoin_geometry(self.doc, wall, joined_element):
                    detached_elements.append(joined_id)
                    if isinstance(joined_element, Wall):
                        try_disallow_wall_joins_at_both_ends(wall)
                        try_disallow_wall_joins_at_both_ends(joined_element)
                else:
                    failure_messages.append(build_element_description(joined_element))
            except Exception:  # noqa: BLE001
                failure_messages.append(build_element_description(joined_element))

        return detached_elements

    def show_summary(self, results, skipped_messages):
        builder = ["Результат разделения слоев стен:"]
        total_created = 0
        total_rehosted = 0
        total_unmatched = 0
        total_failed_detach = 0

        for result in results:
            total_created += len(result.created_wall_ids)
            total_rehosted += len(result.rehosted_instance_ids)
            total_unmatched += len(result.unmatched_instance_ids)
            total_failed_detach += len(result.failed_detach_instance_ids)

            builder.append(
                "Стена {0} -> создано {1} стен.".format(
                    format_element_id(result.original_wall_id, result.original_wall_id_value),
                    len(result.created_wall_ids),
                )
            )
            if result.rehosted_instance_ids:
                builder.append("    Перепривязано семейств: {0}.".format(len(result.rehosted_instance_ids)))
            if result.unmatched_instance_ids:
                unmatched_list = ", ".join(
                    format_element_id(element_id) for element_id in result.unmatched_instance_ids
                )
                builder.append("    Не удалось перепривязать автоматически: {0}.".format(unmatched_list))
            if result.failed_detach_instance_ids:
                failed_list = ", ".join(
                    format_element_id(element_id) for element_id in result.failed_detach_instance_ids
                )
                builder.append("    Не удалось временно отвязать: {0}.".format(failed_list))

        if skipped_messages:
            builder.append("")
            builder.append("Стены, которые не удалось обработать:")
            for message in sorted(set(skipped_messages)):
                builder.append("- {0}".format(message))

        summary_text = "\n".join(builder)
        TaskDialog.Show("Разделение слоев стен", summary_text)
        OUTPUT.print_md("``{}``".format(summary_text.replace("\n", "\n")))

    def report_skip_reason(self, wall_id, reason):
        if wall_id is None or not reason:
            return
        formatted = format_skip_reason(reason)
        wall_label = format_element_id(wall_id)
        message = "Стена {0}: {1}".format(wall_label, formatted)
        if message not in self.skip_messages:
            self.skip_messages.append(message)
        self.log_diagnostic(
            "Пропуск стены {0}: {1}".format(
                wall_label,
                formatted.replace("\n", " "),
            )
        )

    def build_skip_details(self, skipped_messages):
        if not skipped_messages:
            return ""
        lines = ["Стены, которые не удалось обработать:"]
        for message in sorted(set(skipped_messages)):
            lines.append("- {0}".format(message))
        return "\n".join(lines)

    def add_blocking_reason(self, detected_reasons, reason):
        if reason:
            normalized = reason.strip()
            if normalized and normalized not in detected_reasons:
                detected_reasons.append(normalized)
                self.log_diagnostic("Блокирующая проверка: {}".format(normalized))

    def log_diagnostic(self, message):
        if not message:
            return
        self.diagnostic_log.append(message)
        if len(self.diagnostic_log) > 100:
            self.diagnostic_log = self.diagnostic_log[-100:]

    def get_recent_diagnostics(self, limit=10):
        if not self.diagnostic_log:
            return []
        if not limit or limit <= 0:
            return list(self.diagnostic_log)
        return self.diagnostic_log[-limit:]

    @staticmethod
    def extract_error_message(error):
        if error is None:
            return ""
        message = getattr(error, "Message", None)
        if message:
            return str(message)
        return str(error)

    @staticmethod
    def extract_error_type_name(error):
        if error is None:
            return ""
        try:
            get_type = getattr(error, "GetType", None)
            if callable(get_type):
                dotnet_type = get_type()
                if dotnet_type is not None:
                    return str(dotnet_type.FullName)
        except Exception:  # noqa: BLE001
            pass
        return error.__class__.__name__

    def build_error_dialog_message(self, error, diagnostics):
        error_message = self.extract_error_message(error) or "Неизвестная ошибка"
        error_type = self.extract_error_type_name(error)

        lines = [
            "Произошла ошибка при разделении стен.",
        ]
        if error_type:
            lines.append("Тип: {0}".format(error_type))
        if error_message:
            lines.append("Сообщение: {0}".format(error_message))

        if diagnostics:
            lines.append("")
            lines.append("Последние действия:")
            for entry in diagnostics:
                lines.append("- {0}".format(entry))

        lines.append("")
        lines.append("Подробности см. в журнале pyRevit.")
        return "\n".join(lines)

    def print_diagnostics_to_output(self, error, diagnostics):
        if error is not None:
            error_message = self.extract_error_message(error).replace("`", "'")
            error_type = self.extract_error_type_name(error)
            OUTPUT.print_md("**Ошибка:** `{0}` ({1})".format(error_message, error_type))

        if diagnostics:
            formatted = "\n".join("* {0}".format(entry) for entry in diagnostics)
            OUTPUT.print_md("### Диагностика\n{0}".format(formatted))
        else:
            OUTPUT.print_md("Диагностическая информация отсутствует. Проверьте журнал pyRevit.")

    def build_layer_type_key(self, base_type_id, layer, index):
        material_id = layer.MaterialId.IntegerValue if layer.MaterialId else -1
        return "{0}-{1}-{2}-{3}".format(base_type_id.IntegerValue, material_id, index, round(layer.Width, 8))

    def set_structural_material(self, wall_type, material_id):
        if material_id == ElementId.InvalidElementId:
            return
        structural_param, structural_message = try_get_element_parameter(
            wall_type, "STRUCTURAL_MATERIAL_PARAM"
        )
        if structural_message:
            LOGGER.debug(
                "Не удалось установить STRUCTURAL_MATERIAL_PARAM для типа стены %s: %s",
                format_element_id(wall_type.Id) if hasattr(wall_type, "Id") else "<нет ID>",
                structural_message,
            )
            return
        if structural_param:
            try_set_parameter(structural_param, lambda: structural_param.Set(material_id))

    def build_layer_type_name(self, base_type, layer, index):
        material_name = "Без материала"
        if layer.MaterialId != ElementId.InvalidElementId:
            material = base_type.Document.GetElement(layer.MaterialId)
            if isinstance(material, Material) and material.Name:
                material_name = material.Name
        millimeters_per_foot = 304.8
        width_mm = layer.Width * millimeters_per_foot
        components = [
            sanitize_name_component(base_type.Name),
            "Слой {0}".format(index + 1),
            sanitize_name_component(str(layer.Function)),
            sanitize_name_component(material_name),
            "{0:.0f}мм".format(width_mm),
        ]
        raw_name = " - ".join([part for part in components if part])
        return make_valid_wall_type_name(raw_name)


DEFAULT_PARAMETERS_TO_COPY = []


def build_default_parameters():
    required_names = [
        "ALL_MODEL_INSTANCE_COMMENTS",
        "ALL_MODEL_MARK",
        "WALL_BASE_OFFSET",
        "WALL_BASE_CONSTRAINT",
        "WALL_TOP_OFFSET",
        "WALL_HEIGHT_TYPE",
        "WALL_USER_HEIGHT_PARAM",
        "WALL_STRUCTURAL_SIGNIFICANT",
        "WALL_ATTR_ROOM_BOUNDING",
    ]
    optional_names = ["WALL_FIRE_RATING_PARAM", "WALL_ATTR_FIRE_RATING"]

    parameters = []
    for name in required_names:
        parameter, message = try_resolve_builtin_parameter(name)
        if parameter is not None:
            parameters.append(parameter)
        else:
            LOGGER.debug(
                "BuiltInParameter.%s не будет копироваться: %s",
                name,
                message,
            )

    for name in optional_names:
        parameter, message = try_resolve_builtin_parameter(name)
        if parameter is None:
            LOGGER.debug(
                "BuiltInParameter.%s не найден и будет пропущен: %s",
                name,
                message,
            )
            continue
        if parameter not in parameters:
            parameters.append(parameter)

    return parameters


DEFAULT_PARAMETERS_TO_COPY = build_default_parameters()


def try_get_core_thicknesses(structure, layers):
    if structure is None:
        return False, 0.0, 0.0, 0.0
    exterior = 0.0
    core = 0.0
    interior = 0.0
    first_core = structure.GetFirstCoreLayerIndex()
    last_core = structure.GetLastCoreLayerIndex()
    if first_core < 0 or last_core < 0 or last_core < first_core:
        return False, 0.0, 0.0, 0.0

    for index, layer in enumerate(layers):
        width = layer.Width
        if index < first_core:
            exterior += width
        elif index > last_core:
            interior += width
        else:
            core += width

    return True, exterior, core, interior


def try_get_instance_offset(family_instance, reference_curve, wall_orientation):
    if family_instance is None or reference_curve is None or wall_orientation is None:
        return None

    location = family_instance.Location
    if isinstance(location, LocationPoint):
        return project_offset(location.Point, reference_curve, wall_orientation)
    if isinstance(location, LocationCurve) and location.Curve is not None:
        midpoint = location.Curve.Evaluate(0.5, True)
        return project_offset(midpoint, reference_curve, wall_orientation)
    return None


def project_offset(point, reference_curve, wall_orientation):
    if point is None:
        return None
    projection = reference_curve.Project(point)
    if not isinstance(projection, IntersectionResult):
        return None
    difference = point - projection.XYZPoint
    return difference.DotProduct(wall_orientation)


def choose_layer_by_function(layer_infos):
    if not layer_infos:
        return None
    for info in layer_infos:
        if info.layer.Function == MaterialFunctionAssignment.Structure:
            return info
    return max(layer_infos, key=lambda info: info.layer.Width)


def try_rehost_family_instance(family_instance, new_host):
    if family_instance is None or new_host is None:
        return False
    host_param, host_message = try_get_element_parameter(family_instance, "HOST_ID_PARAM")
    if host_message:
        return False

    if host_param is None or host_param.IsReadOnly:
        return False
    try:
        return host_param.Set(new_host.Id)
    except (InvalidOperationException, ArgumentException):
        return False


def try_set_parameter(parameter, setter):
    if parameter is None or parameter.IsReadOnly:
        return
    try:
        setter()
    except (InvalidOperationException, ArgumentException):
        pass


def is_hosted_by_wall(family_instance, wall_id):
    if family_instance is None or wall_id is None:
        return False
    host = family_instance.Host
    if host is not None and host.Id == wall_id:
        return True
    host_face = family_instance.HostFace
    if host_face is not None and host_face.ElementId == wall_id:
        return True
    return False


def can_element_be_safely_unjoined(element):
    if element is None:
        return False
    return isinstance(element, HostObject)


def try_unjoin_geometry(document, first, second):
    if document is None or first is None or second is None:
        return False
    try:
        if not JoinGeometryUtils.AreElementsJoined(document, first, second):
            return True
    except (InvalidOperationException, ArgumentException):
        return True

    try:
        JoinGeometryUtils.UnjoinGeometry(document, first, second)
        try:
            return not JoinGeometryUtils.AreElementsJoined(document, first, second)
        except (InvalidOperationException, ArgumentException):
            return True
    except (InvalidOperationException, ArgumentException):
        return False


def try_disallow_wall_joins_at_both_ends(wall):
    if wall is None:
        return
    for end_index in range(2):
        try:
            if WallUtils.IsWallJoinAllowedAtEnd(wall, end_index):
                WallUtils.DisallowWallJoinAtEnd(wall, end_index)
        except (InvalidOperationException, ArgumentException):
            continue


def get_document_username(document):
    if document is None:
        return ""
    try:
        application = document.Application
    except Exception:  # noqa: BLE001
        application = None
    if application is None:
        return ""
    try:
        username = application.Username
    except Exception:  # noqa: BLE001
        username = getattr(application, "Username", None)
    if not username:
        return ""
    return str(username).strip()


def get_element_owner_name(element):
    if element is None:
        return ""
    owner_param, owner_message = try_get_element_parameter(element, "EDITED_BY")
    if owner_message or owner_param is None:
        return ""
    try:
        owner_value = owner_param.AsString()
    except Exception:  # noqa: BLE001
        owner_value = None
    if not owner_value:
        return ""
    return str(owner_value).strip()


def normalize_username(username):
    if not username:
        return ""
    return str(username).strip().lower()


def is_owned_by_another_user(owner_name, current_username):
    owner = normalize_username(owner_name)
    if not owner:
        return False
    current = normalize_username(current_username)
    if not current:
        return True
    return owner != current


def build_element_description(element):
    if element is None:
        return "неизвестный элемент"
    category_name = element.Category.Name if element.Category else ""
    element_name = element.Name or ""
    identifier = element.Id.IntegerValue
    if category_name and element_name:
        return "{0} \"{1}\" (ID {2})".format(category_name, element_name, identifier)
    if element_name:
        return "{0} (ID {1})".format(element_name, identifier)
    return "ID {0}".format(identifier)


def get_design_option_id(element):
    if element is None:
        return ElementId.InvalidElementId
    try:
        design_option = element.DesignOption
        if design_option is not None:
            return design_option.Id
    except InvalidOperationException:
        pass
    option_param, option_message = try_get_element_parameter(element, "DESIGN_OPTION_ID")
    if option_message or option_param is None:
        return ElementId.InvalidElementId

    try:
        return option_param.AsElementId()
    except Exception:  # noqa: BLE001
        return ElementId.InvalidElementId


def build_design_option_description(document, design_option_id):
    if document is None or design_option_id is None or design_option_id == ElementId.InvalidElementId:
        identifier = design_option_id.IntegerValue if isinstance(design_option_id, ElementId) else 0
        return "ID {0}".format(identifier)
    element = document.GetElement(design_option_id)
    if isinstance(element, DesignOption) and element.Name:
        return '\"{0}\" (ID {1})'.format(element.Name, design_option_id.IntegerValue)
    return "ID {0}".format(design_option_id.IntegerValue)


def build_assembly_description(document, assembly_id):
    if document is None or assembly_id is None or assembly_id == ElementId.InvalidElementId:
        identifier = assembly_id.IntegerValue if isinstance(assembly_id, ElementId) else 0
        return "ID {0}".format(identifier)
    element = document.GetElement(assembly_id)
    if isinstance(element, AssemblyInstance) and element.Name:
        return '\"{0}\" (ID {1})'.format(element.Name, assembly_id.IntegerValue)
    return "ID {0}".format(assembly_id.IntegerValue)


def build_phase_description(document, phase_id):
    if document is None or phase_id is None or phase_id == ElementId.InvalidElementId:
        identifier = phase_id.IntegerValue if isinstance(phase_id, ElementId) else 0
        return "ID {0}".format(identifier)
    element = document.GetElement(phase_id)
    if isinstance(element, Phase) and element.Name:
        return '\"{0}\" (ID {1})'.format(element.Name, phase_id.IntegerValue)
    return "ID {0}".format(phase_id.IntegerValue)


def sanitize_name_component(value):
    if not value:
        return ""
    invalid_chars = {':', ';', '{', '}', '[', ']', '|', '\\', '/', '<', '>', '?', '*', '"'}
    return ''.join('_' if ch in invalid_chars else ch for ch in value).strip()


def format_skip_reason(reason):
    if not reason:
        return ""
    trimmed = reason.strip().rstrip('.')
    parts = [part.strip() for part in trimmed.split(';') if part.strip()]
    if len(parts) <= 1:
        return ensure_sentence_ending(trimmed)
    return "\n".join('• ' + ensure_sentence_ending(part) for part in parts)


def ensure_sentence_ending(text):
    if not text:
        return ""
    text = text.strip()
    if not text.endswith('.'):
        text += '.'
    return text


def main():
    command = WallLayerSplitterCommand(revit.doc)
    command.execute()


if __name__ == "__main__":
    main()<|MERGE_RESOLUTION|>--- conflicted
+++ resolved
@@ -234,7 +234,7 @@
     if view is None:
         return ElementId.InvalidElementId, "активный вид недоступен для чтения фазы"
 
-<<<<<<< HEAD
+
     _property_missing = object()
     phase_id = _property_missing
     try:
@@ -242,25 +242,13 @@
     except AttributeError:
         phase_id = _property_missing
     except BaseException as error:  # noqa: BLE001
-=======
-    try:
-        phase_id = getattr(view, "PhaseId")
-    except AttributeError:
-        phase_id = None
-    except Exception as error:  # noqa: BLE001
->>>>>>> 5bf31c0e
         LOGGER.debug(
             "Чтение свойства PhaseId у активного вида завершилось ошибкой: %s",
             error,
         )
-<<<<<<< HEAD
         phase_id = _property_missing
 
     if phase_id is not _property_missing:
-=======
-        phase_id = None
-    else:
->>>>>>> 5bf31c0e
         if isinstance(phase_id, ElementId):
             return phase_id, ""
         if phase_id is not None:
@@ -268,10 +256,7 @@
                 "Свойство PhaseId активного вида вернуло значение неизвестного типа %s.",
                 type(phase_id),
             )
-<<<<<<< HEAD
-
-=======
->>>>>>> 5bf31c0e
+
     parameter, message = try_get_element_parameter(view, "VIEW_PHASE")
     if message:
         return ElementId.InvalidElementId, message
