--- conflicted
+++ resolved
@@ -234,7 +234,6 @@
     if view is None:
         return ElementId.InvalidElementId, "активный вид недоступен для чтения фазы"
 
-<<<<<<< HEAD
     try:
         phase_id = getattr(view, "PhaseId")
     except AttributeError:
@@ -253,12 +252,6 @@
                 "Свойство PhaseId активного вида вернуло значение неизвестного типа %s.",
                 type(phase_id),
             )
-=======
-    phase_id = getattr(view, "PhaseId", None)
-    if isinstance(phase_id, ElementId):
-        return phase_id, ""
->>>>>>> f747c07a
-
     parameter, message = try_get_element_parameter(view, "VIEW_PHASE")
     if message:
         return ElementId.InvalidElementId, message
